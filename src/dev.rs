//! Tools for developing circuits.

use std::collections::HashMap;
use std::fmt;
use std::iter;
use std::ops::{Add, Mul, Range};

use ff::Field;

use crate::plonk::Assigned;
use crate::{
    arithmetic::{FieldExt, Group},
    plonk::{
        permutation, Advice, Any, Assignment, Circuit, Column, ColumnType, ConstraintSystem, Error,
        Expression, Fixed, FloorPlanner, Instance, Selector,
    },
    poly::Rotation,
};

pub mod metadata;

#[cfg(feature = "dev-graph")]
mod graph;

#[cfg(feature = "dev-graph")]
#[cfg_attr(docsrs, doc(cfg(feature = "dev-graph")))]
pub use graph::{circuit_dot_graph, layout::CircuitLayout};

/// The reasons why a particular circuit is not satisfied.
#[derive(Debug, PartialEq)]
pub enum VerifyFailure {
    /// A cell used in an active gate was not assigned to.
    Cell {
        /// The index of the active gate.
        gate: metadata::Gate,
        /// The region in which this cell should be assigned.
        region: metadata::Region,
        /// The column in which this cell should be assigned.
        column: Column<Any>,
        /// The offset (relative to the start of the region) at which this cell should be
        /// assigned. This may be negative (for example, if a selector enables a gate at
        /// offset 0, but the gate uses `Rotation::prev()`).
        offset: isize,
    },
    /// A constraint was not satisfied for a particular row.
    ConstraintNotSatisfied {
        /// The polynomial constraint that is not satisfied.
        constraint: metadata::Constraint,
        /// The row on which this constraint is not satisfied.
        row: usize,
    },
    /// A constraint was active on an unusable row, and is likely missing a selector.
    ConstraintPoisoned {
        /// The polynomial constraint that is not satisfied.
        constraint: metadata::Constraint,
    },
    /// A lookup input did not exist in its corresponding table.
    Lookup {
        /// The index of the lookup that is not satisfied. These indices are assigned in
        /// the order in which `ConstraintSystem::lookup` is called during
        /// `Circuit::configure`.
        lookup_index: usize,
        /// The row on which this lookup is not satisfied.
        row: usize,
    },
    /// A permutation did not preserve the original value of a cell.
    Permutation {
        /// The column in which this permutation is not satisfied.
        column: Column<Any>,
        /// The row on which this permutation is not satisfied.
        row: usize,
    },
}

impl fmt::Display for VerifyFailure {
    fn fmt(&self, f: &mut fmt::Formatter<'_>) -> fmt::Result {
        match self {
            Self::Cell {
                gate,
                region,
                column,
                offset,
            } => {
                write!(
                    f,
                    "{} uses {}, which requires cell in column {:?} at offset {} to be assigned.",
                    region, gate, column, offset
                )
            }
            Self::ConstraintNotSatisfied { constraint, row } => {
                write!(f, "{} is not satisfied on row {}", constraint, row)
            }
            Self::ConstraintPoisoned { constraint } => {
                write!(
                    f,
                    "{} is active on an unusable row - missing selector?",
                    constraint
                )
            }
            Self::Lookup { lookup_index, row } => {
                write!(f, "Lookup {} is not satisfied on row {}", lookup_index, row)
            }
            Self::Permutation { column, row } => {
                write!(
                    f,
                    "Equality constraint not satisfied by cell ({:?}, {})",
                    column, row
                )
            }
        }
    }
}

#[derive(Debug)]
struct Region {
    /// The name of the region. Not required to be unique.
    name: String,
    /// The row that this region starts on, if known.
    start: Option<usize>,
    /// The selectors that have been enabled in this region. All other selectors are by
    /// construction not enabled.
    enabled_selectors: HashMap<Selector, Vec<usize>>,
    /// The cells assigned in this region. We store this as a `Vec` so that if any cells
    /// are double-assigned, they will be visibly darker.
    cells: Vec<(Column<Any>, usize)>,
}

impl Region {
    fn update_start(&mut self, row: usize) {
        // The region start is the earliest row assigned to.
        let mut start = self.start.unwrap_or(row);
        if row < start {
            // The first row assigned was not at start 0 within the region.
            start = row;
        }
        self.start = Some(start);
    }
}

/// The value of a particular cell within the circuit.
#[derive(Clone, Copy, Debug, PartialEq, Eq)]
enum CellValue<F: Group + Field> {
    // An unassigned cell.
    Unassigned,
    // A cell that has been assigned a value.
    Assigned(F),
    // A unique poisoned cell.
    Poison(usize),
}

/// A value within an expression.
#[derive(Clone, Copy, Debug, PartialEq, Eq)]
enum Value<F: Group + Field> {
    Real(F),
    Poison,
}

impl<F: Group + Field> From<CellValue<F>> for Value<F> {
    fn from(value: CellValue<F>) -> Self {
        match value {
            // Cells that haven't been explicitly assigned to, default to zero.
            CellValue::Unassigned => Value::Real(F::zero()),
            CellValue::Assigned(v) => Value::Real(v),
            CellValue::Poison(_) => Value::Poison,
        }
    }
}

impl<F: Group + Field> Add for Value<F> {
    type Output = Self;

    fn add(self, rhs: Self) -> Self::Output {
        match (self, rhs) {
            (Value::Real(a), Value::Real(b)) => Value::Real(a + b),
            _ => Value::Poison,
        }
    }
}

impl<F: Group + Field> Mul for Value<F> {
    type Output = Self;

    fn mul(self, rhs: Self) -> Self::Output {
        match (self, rhs) {
            (Value::Real(a), Value::Real(b)) => Value::Real(a * b),
            // If poison is multiplied by zero, then we treat the poison as unconstrained
            // and we don't propagate it.
            (Value::Real(x), Value::Poison) | (Value::Poison, Value::Real(x)) if x.is_zero() => {
                Value::Real(F::zero())
            }
            _ => Value::Poison,
        }
    }
}

impl<F: Group + Field> Mul<F> for Value<F> {
    type Output = Self;

    fn mul(self, rhs: F) -> Self::Output {
        match self {
            Value::Real(lhs) => Value::Real(lhs * rhs),
            // If poison is multiplied by zero, then we treat the poison as unconstrained
            // and we don't propagate it.
            Value::Poison if rhs.is_zero() => Value::Real(F::zero()),
            _ => Value::Poison,
        }
    }
}

/// A test prover for debugging circuits.
///
/// The normal proving process, when applied to a buggy circuit implementation, might
/// return proofs that do not validate when they should, but it can't indicate anything
/// other than "something is invalid". `MockProver` can be used to figure out _why_ these
/// are invalid: it stores all the private inputs along with the circuit internals, and
/// then checks every constraint manually.
///
/// # Examples
///
/// ```
/// use halo2::{
///     arithmetic::FieldExt,
///     circuit::{Layouter, SimpleFloorPlanner},
///     dev::{MockProver, VerifyFailure},
///     pasta::Fp,
///     plonk::{Advice, Circuit, Column, ConstraintSystem, Error, Selector},
///     poly::Rotation,
/// };
/// const K: u32 = 5;
///
/// #[derive(Copy, Clone)]
/// struct MyConfig {
///     a: Column<Advice>,
///     b: Column<Advice>,
///     c: Column<Advice>,
///     s: Selector,
/// }
///
/// #[derive(Clone, Default)]
/// struct MyCircuit {
///     a: Option<u64>,
///     b: Option<u64>,
/// }
///
/// impl<F: FieldExt> Circuit<F> for MyCircuit {
///     type Config = MyConfig;
///     type FloorPlanner = SimpleFloorPlanner;
///
///     fn without_witnesses(&self) -> Self {
///         Self::default()
///     }
///
///     fn configure(meta: &mut ConstraintSystem<F>) -> MyConfig {
///         let a = meta.advice_column();
///         let b = meta.advice_column();
///         let c = meta.advice_column();
///         let s = meta.selector();
///
///         meta.create_gate("R1CS constraint", |meta| {
///             let a = meta.query_advice(a, Rotation::cur());
///             let b = meta.query_advice(b, Rotation::cur());
///             let c = meta.query_advice(c, Rotation::cur());
///             let s = meta.query_selector(s);
///
///             // BUG: Should be a * b - c
///             Some(("buggy R1CS", s * (a * b + c)))
///         });
///
///         MyConfig { a, b, c, s }
///     }
///
///     fn synthesize(&self, config: MyConfig, mut layouter: impl Layouter<F>) -> Result<(), Error> {
///         layouter.assign_region(|| "Example region", |mut region| {
///             config.s.enable(&mut region, 0)?;
///             region.assign_advice(|| "a", config.a, 0, || {
///                 self.a.map(|v| F::from_u64(v)).ok_or(Error::SynthesisError)
///             })?;
///             region.assign_advice(|| "b", config.b, 0, || {
///                 self.b.map(|v| F::from_u64(v)).ok_or(Error::SynthesisError)
///             })?;
///             region.assign_advice(|| "c", config.c, 0, || {
///                 self.a
///                     .and_then(|a| self.b.map(|b| F::from_u64(a * b)))
///                     .ok_or(Error::SynthesisError)
///             })?;
///             Ok(())
///         })
///     }
/// }
///
/// // Assemble the private inputs to the circuit.
/// let circuit = MyCircuit {
///     a: Some(2),
///     b: Some(4),
/// };
///
/// // This circuit has no public inputs.
/// let instance = vec![];
///
/// let prover = MockProver::<Fp>::run(K, &circuit, instance).unwrap();
/// assert_eq!(
///     prover.verify(),
///     Err(vec![VerifyFailure::ConstraintNotSatisfied {
///         constraint: ((0, "R1CS constraint").into(), 0, "buggy R1CS").into(),
///         row: 0
///     }])
/// );
/// ```
#[derive(Debug)]
pub struct MockProver<F: Group + Field> {
    n: u32,
    cs: ConstraintSystem<F>,

    /// The regions in the circuit.
    regions: Vec<Region>,
    /// The current region being assigned to. Will be `None` after the circuit has been
    /// synthesized.
    current_region: Option<Region>,

    // The fixed cells in the circuit, arranged as [column][row].
    fixed: Vec<Vec<CellValue<F>>>,
    // The advice cells in the circuit, arranged as [column][row].
    advice: Vec<Vec<CellValue<F>>>,
    // The instance cells in the circuit, arranged as [column][row].
    instance: Vec<Vec<F>>,

    permutation: permutation::keygen::Assembly,

    // A range of available rows for assignment and copies.
    usable_rows: Range<usize>,
}

impl<F: Field + Group> Assignment<F> for MockProver<F> {
    fn enter_region<NR, N>(&mut self, name: N)
    where
        NR: Into<String>,
        N: FnOnce() -> NR,
    {
        assert!(self.current_region.is_none());
        self.current_region = Some(Region {
            name: name().into(),
            start: None,
            enabled_selectors: HashMap::default(),
            cells: vec![],
        });
    }

    fn exit_region(&mut self) {
        self.regions.push(self.current_region.take().unwrap());
    }

    fn enable_selector<A, AR>(
        &mut self,
        annotation: A,
        selector: &Selector,
        row: usize,
    ) -> Result<(), Error>
    where
        A: FnOnce() -> AR,
        AR: Into<String>,
    {
        if !self.usable_rows.contains(&row) {
            return Err(Error::BoundsFailure);
        }

        // Track that this selector was enabled. We require that all selectors are enabled
        // inside some region (i.e. no floating selectors).
        self.current_region
            .as_mut()
            .unwrap()
            .enabled_selectors
            .entry(*selector)
            .or_default()
            .push(row);

        // Selectors are just fixed columns.
        self.assign_fixed(annotation, selector.0, row, || Ok(F::one()))
    }

    fn query_instance(&self, column: Column<Instance>, row: usize) -> Result<Option<F>, Error> {
        if !self.usable_rows.contains(&row) {
            return Err(Error::BoundsFailure);
        }

        self.instance
            .get(column.index())
            .and_then(|column| column.get(row))
            .map(|v| Some(*v))
            .ok_or(Error::BoundsFailure)
    }

    fn assign_advice<V, VR, A, AR>(
        &mut self,
        _: A,
        column: Column<Advice>,
        row: usize,
        to: V,
    ) -> Result<(), Error>
    where
        V: FnOnce() -> Result<VR, Error>,
        VR: Into<Assigned<F>>,
        A: FnOnce() -> AR,
        AR: Into<String>,
    {
        if !self.usable_rows.contains(&row) {
            return Err(Error::BoundsFailure);
        }

        if let Some(region) = self.current_region.as_mut() {
            region.update_start(row);
            region.cells.push((column.into(), row));
        }

        *self
            .advice
            .get_mut(column.index())
            .and_then(|v| v.get_mut(row))
            .ok_or(Error::BoundsFailure)? = CellValue::Assigned(to()?.into().evaluate());

        Ok(())
    }

    fn assign_fixed<V, VR, A, AR>(
        &mut self,
        _: A,
        column: Column<Fixed>,
        row: usize,
        to: V,
    ) -> Result<(), Error>
    where
        V: FnOnce() -> Result<VR, Error>,
        VR: Into<Assigned<F>>,
        A: FnOnce() -> AR,
        AR: Into<String>,
    {
        if !self.usable_rows.contains(&row) {
            return Err(Error::BoundsFailure);
        }

        if let Some(region) = self.current_region.as_mut() {
            region.update_start(row);
            region.cells.push((column.into(), row));
        }

        *self
            .fixed
            .get_mut(column.index())
            .and_then(|v| v.get_mut(row))
            .ok_or(Error::BoundsFailure)? = CellValue::Assigned(to()?.into().evaluate());

        Ok(())
    }

    fn copy(
        &mut self,
        left_column: Column<Any>,
        left_row: usize,
        right_column: Column<Any>,
        right_row: usize,
    ) -> Result<(), crate::plonk::Error> {
        if !self.usable_rows.contains(&left_row) || !self.usable_rows.contains(&right_row) {
            return Err(Error::BoundsFailure);
        }

        self.permutation
            .copy(left_column, left_row, right_column, right_row)
    }

    fn push_namespace<NR, N>(&mut self, _: N)
    where
        NR: Into<String>,
        N: FnOnce() -> NR,
    {
        // TODO: Do something with namespaces :)
    }

    fn pop_namespace(&mut self, _: Option<String>) {
        // TODO: Do something with namespaces :)
    }
}

impl<F: FieldExt> MockProver<F> {
    /// Runs a synthetic keygen-and-prove operation on the given circuit, collecting data
    /// about the constraints and their assignments.
    pub fn run<ConcreteCircuit: Circuit<F>>(
        k: u32,
        circuit: &ConcreteCircuit,
        instance: Vec<Vec<F>>,
    ) -> Result<Self, Error> {
        let n = 1 << k;

        let mut cs = ConstraintSystem::default();
        let config = ConcreteCircuit::configure(&mut cs);
        let cs = cs;

        if n < cs.minimum_rows() {
            return Err(Error::NotEnoughRowsAvailable);
        }

        if instance.len() != cs.num_instance_columns {
            return Err(Error::IncompatibleParams);
        }

        let instance = instance
            .into_iter()
            .map(|mut instance| {
                if instance.len() > n - (cs.blinding_factors() + 1) {
                    return Err(Error::InstanceTooLarge);
                }

                instance.resize(n, F::zero());
                Ok(instance)
            })
            .collect::<Result<Vec<_>, _>>()?;

        // Fixed columns contain no blinding factors.
        let fixed = vec![vec![CellValue::Unassigned; n]; cs.num_fixed_columns];
        // Advice columns contain blinding factors.
        let blinding_factors = cs.blinding_factors();
        let usable_rows = n - (blinding_factors + 1);
        let advice = vec![
            {
                let mut column = vec![CellValue::Unassigned; n];
                // Poison unusable rows.
                for (i, cell) in column.iter_mut().enumerate().skip(usable_rows) {
                    *cell = CellValue::Poison(i);
                }
                column
            };
            cs.num_advice_columns
        ];
        let permutation = permutation::keygen::Assembly::new(n, &cs.permutation);

        let mut prover = MockProver {
            n: n as u32,
            cs,
            regions: vec![],
            current_region: None,
            fixed,
            advice,
            instance,
            permutation,
            usable_rows: 0..usable_rows,
        };

        ConcreteCircuit::FloorPlanner::synthesize(&mut prover, circuit, config)?;

        Ok(prover)
    }

    /// Returns `Ok(())` if this `MockProver` is satisfied, or a list of errors indicating
    /// the reasons that the circuit is not satisfied.
    pub fn verify(&self) -> Result<(), Vec<VerifyFailure>> {
        let n = self.n as i32;

        // Check that within each region, all cells used in instantiated gates have been
        // assigned to.
        let selector_errors = self.regions.iter().enumerate().flat_map(|(r_i, r)| {
            r.enabled_selectors.iter().flat_map(move |(selector, at)| {
                // Find the gates enabled by this selector
                self.cs
                    .gates
                    .iter()
                    // Assume that if a queried selector is enabled, the user wants to use the
                    // corresponding gate in some way.
                    //
                    // TODO: This will trip up on the reverse case, where leaving a selector
                    // un-enabled keeps a gate enabled. We could alternatively require that
                    // every selector is explicitly enabled or disabled on every row? But that
                    // seems messy and confusing.
                    .enumerate()
                    .filter(move |(_, g)| g.queried_selectors().contains(selector))
                    .flat_map(move |(gate_index, gate)| {
                        at.iter().flat_map(move |selector_row| {
                            // Selectors are queried with no rotation.
                            let gate_row = *selector_row as i32;

                            gate.queried_cells().iter().filter_map(move |cell| {
                                // Determine where this cell should have been assigned.
                                let cell_row = ((gate_row + n + cell.rotation.0) % n) as usize;

                                // Check that it was assigned!
                                if r.cells.contains(&(cell.column, cell_row)) {
                                    None
                                } else {
                                    Some(VerifyFailure::Cell {
                                        gate: (gate_index, gate.name()).into(),
                                        region: (r_i, r.name.clone()).into(),
                                        column: cell.column,
                                        offset: cell_row as isize - r.start.unwrap() as isize,
                                    })
                                }
                            })
                        })
                    })
            })
        });

        // Check that all gates are satisfied for all rows.
        let gate_errors =
            self.cs
                .gates
                .iter()
                .enumerate()
                .flat_map(|(gate_index, gate)| {
                    // We iterate from n..2n so we can just reduce to handle wrapping.
                    (n..(2 * n)).flat_map(move |row| {
                        fn load_instance<'a, F: FieldExt, T: ColumnType>(
                            n: i32,
                            row: i32,
                            queries: &'a [(Column<T>, Rotation)],
<<<<<<< HEAD
                            cells: &'a [Vec<Option<F>>],
                        ) -> impl Fn(usize, usize, Rotation) -> F + 'a {
                            move |index, _, _| {
=======
                            cells: &'a [Vec<F>],
                        ) -> impl Fn(usize) -> Value<F> + 'a {
                            move |index| {
>>>>>>> 96b1196b
                                let (column, at) = &queries[index];
                                let resolved_row = (row + at.0) % n;
                                Value::Real(cells[column.index()][resolved_row as usize])
                            }
                        }

                        fn load<'a, F: FieldExt, T: ColumnType>(
                            n: i32,
                            row: i32,
                            queries: &'a [(Column<T>, Rotation)],
<<<<<<< HEAD
                            cells: &'a [Vec<F>],
                        ) -> impl Fn(usize, usize, Rotation) -> F + 'a {
                            move |index, _, _| {
=======
                            cells: &'a [Vec<CellValue<F>>],
                        ) -> impl Fn(usize) -> Value<F> + 'a {
                            move |index| {
>>>>>>> 96b1196b
                                let (column, at) = &queries[index];
                                let resolved_row = (row + at.0) % n;
                                cells[column.index()][resolved_row as usize].into()
                            }
                        }

                        gate.polynomials().iter().enumerate().filter_map(
                            move |(poly_index, poly)| match poly.evaluate(
                                &|scalar| Value::Real(scalar),
                                &load(n, row, &self.cs.fixed_queries, &self.fixed),
                                &load(n, row, &self.cs.advice_queries, &self.advice),
                                &load_instance(n, row, &self.cs.instance_queries, &self.instance),
                                &|a, b| a + b,
                                &|a, b| a * b,
                                &|a, scalar| a * scalar,
                            ) {
                                Value::Real(x) if x.is_zero() => None,
                                Value::Real(_) => Some(VerifyFailure::ConstraintNotSatisfied {
                                    constraint: (
                                        (gate_index, gate.name()).into(),
                                        poly_index,
                                        gate.constraint_name(poly_index),
                                    )
                                        .into(),
                                    row: (row - n) as usize,
                                }),
                                Value::Poison => Some(VerifyFailure::ConstraintPoisoned {
                                    constraint: (
                                        (gate_index, gate.name()).into(),
                                        poly_index,
                                        gate.constraint_name(poly_index),
                                    )
                                        .into(),
                                }),
                            },
                        )
                    })
                });

        // Check that all lookups exist in their respective tables.
        let lookup_errors =
            self.cs
                .lookups
                .iter()
                .enumerate()
                .flat_map(|(lookup_index, lookup)| {
<<<<<<< HEAD
                    (0..n).filter_map(move |input_row| {
                        let load = |expression: &Expression<F>, row| {
                            expression.evaluate(
                                &|scalar| scalar,
                                &|index, _, _| {
                                    let query = self.cs.fixed_queries[index];
                                    let column_index = query.0.index();
                                    let rotation = query.1 .0;
                                    cell_value(
                                        self.fixed[column_index]
                                            [(row as i32 + n + rotation) as usize % n as usize],
                                    )
                                },
                                &|index, _, _| {
                                    let query = self.cs.advice_queries[index];
                                    let column_index = query.0.index();
                                    let rotation = query.1 .0;
                                    cell_value(
                                        self.advice[column_index]
                                            [(row as i32 + n + rotation) as usize % n as usize],
                                    )
                                },
                                &|index, _, _| {
                                    let query = self.cs.instance_queries[index];
                                    let column_index = query.0.index();
                                    let rotation = query.1 .0;
=======
                    let load = |expression: &Expression<F>, row| {
                        expression.evaluate(
                            &|scalar| Value::Real(scalar),
                            &|index| {
                                let query = self.cs.fixed_queries[index];
                                let column_index = query.0.index();
                                let rotation = query.1 .0;
                                self.fixed[column_index]
                                    [(row as i32 + n + rotation) as usize % n as usize]
                                    .into()
                            },
                            &|index| {
                                let query = self.cs.advice_queries[index];
                                let column_index = query.0.index();
                                let rotation = query.1 .0;
                                self.advice[column_index]
                                    [(row as i32 + n + rotation) as usize % n as usize]
                                    .into()
                            },
                            &|index| {
                                let query = self.cs.instance_queries[index];
                                let column_index = query.0.index();
                                let rotation = query.1 .0;
                                Value::Real(
>>>>>>> 96b1196b
                                    self.instance[column_index]
                                        [(row as i32 + n + rotation) as usize % n as usize],
                                )
                            },
                            &|a, b| a + b,
                            &|a, b| a * b,
                            &|a, scalar| a * scalar,
                        )
                    };

                    // In the real prover, the lookup expressions are never enforced on
                    // unusable rows, due to the (1 - (l_last(X) + l_blind(X))) term.
                    let table: Vec<_> = self
                        .usable_rows
                        .clone()
                        .map(|table_row| {
                            lookup
                                .table_expressions
                                .iter()
                                .map(move |c| load(c, table_row))
                                .collect::<Vec<_>>()
                        })
                        .collect();
                    self.usable_rows.clone().filter_map(move |input_row| {
                        let inputs: Vec<_> = lookup
                            .input_expressions
                            .iter()
                            .map(|c| load(c, input_row))
                            .collect();
                        let lookup_passes = table
                            .iter()
                            .any(|table_row| table_row.iter().cloned().eq(inputs.iter().cloned()));
                        if lookup_passes {
                            None
                        } else {
                            Some(VerifyFailure::Lookup {
                                lookup_index,
                                row: input_row as usize,
                            })
                        }
                    })
                });

        // Check that permutations preserve the original values of the cells.
        let perm_errors = {
            // Original values of columns involved in the permutation.
            let original = |column, row| {
                self.cs
                    .permutation
                    .get_columns()
                    .get(column)
                    .map(|c: &Column<Any>| match c.column_type() {
                        Any::Advice => self.advice[c.index()][row],
                        Any::Fixed => self.fixed[c.index()][row],
                        Any::Instance => CellValue::Assigned(self.instance[c.index()][row]),
                    })
                    .unwrap()
            };

            // Iterate over each column of the permutation
            self.permutation
                .mapping
                .iter()
                .enumerate()
                .flat_map(move |(column, values)| {
                    // Iterate over each row of the column to check that the cell's
                    // value is preserved by the mapping.
                    values.iter().enumerate().filter_map(move |(row, cell)| {
                        let original_cell = original(column, row);
                        let permuted_cell = original(cell.0, cell.1);
                        if original_cell == permuted_cell {
                            None
                        } else {
                            Some(VerifyFailure::Permutation {
                                column: *self.cs.permutation.get_columns().get(column).unwrap(),
                                row,
                            })
                        }
                    })
                })
        };

        let mut errors: Vec<_> = iter::empty()
            .chain(selector_errors)
            .chain(gate_errors)
            .chain(lookup_errors)
            .chain(perm_errors)
            .collect();
        if errors.is_empty() {
            Ok(())
        } else {
            // Remove any duplicate `ConstraintPoisoned` errors (we check all unavailable
            // rows in case the trigger is row-specific, but the error message only points
            // at the constraint).
            errors.dedup_by(|a, b| match (a, b) {
                (
                    a @ VerifyFailure::ConstraintPoisoned { .. },
                    b @ VerifyFailure::ConstraintPoisoned { .. },
                ) => a == b,
                _ => false,
            });
            Err(errors)
        }
    }
}

#[cfg(test)]
mod tests {
    use pasta_curves::Fp;

    use super::{MockProver, VerifyFailure};
    use crate::{
        circuit::{Layouter, SimpleFloorPlanner},
        plonk::{Advice, Any, Circuit, Column, ConstraintSystem, Error, Selector},
        poly::Rotation,
    };

    #[test]
    fn unassigned_cell() {
        const K: u32 = 4;

        #[derive(Clone)]
        struct FaultyCircuitConfig {
            a: Column<Advice>,
            q: Selector,
        }

        struct FaultyCircuit {}

        impl Circuit<Fp> for FaultyCircuit {
            type Config = FaultyCircuitConfig;
            type FloorPlanner = SimpleFloorPlanner;

            fn configure(meta: &mut ConstraintSystem<Fp>) -> Self::Config {
                let a = meta.advice_column();
                let b = meta.advice_column();
                let q = meta.selector();

                meta.create_gate("Equality check", |cells| {
                    let a = cells.query_advice(a, Rotation::prev());
                    let b = cells.query_advice(b, Rotation::cur());
                    let q = cells.query_selector(q);

                    // If q is enabled, a and b must be assigned to.
                    vec![q * (a - b)]
                });

                FaultyCircuitConfig { a, q }
            }

            fn without_witnesses(&self) -> Self {
                Self {}
            }

            fn synthesize(
                &self,
                config: Self::Config,
                mut layouter: impl Layouter<Fp>,
            ) -> Result<(), Error> {
                layouter.assign_region(
                    || "Faulty synthesis",
                    |mut region| {
                        // Enable the equality gate.
                        config.q.enable(&mut region, 1)?;

                        // Assign a = 0.
                        region.assign_advice(|| "a", config.a, 0, || Ok(Fp::zero()))?;

                        // BUG: Forget to assign b = 0! This could go unnoticed during
                        // development, because cell values default to zero, which in this
                        // case is fine, but for other assignments would be broken.
                        Ok(())
                    },
                )
            }
        }

        let prover = MockProver::run(K, &FaultyCircuit {}, vec![]).unwrap();
        assert_eq!(
            prover.verify(),
            Err(vec![VerifyFailure::Cell {
                gate: (0, "Equality check").into(),
                region: (0, "Faulty synthesis".to_owned()).into(),
                column: Column::new(1, Any::Advice),
                offset: 1,
            }])
        );
    }
}<|MERGE_RESOLUTION|>--- conflicted
+++ resolved
@@ -609,15 +609,9 @@
                             n: i32,
                             row: i32,
                             queries: &'a [(Column<T>, Rotation)],
-<<<<<<< HEAD
-                            cells: &'a [Vec<Option<F>>],
-                        ) -> impl Fn(usize, usize, Rotation) -> F + 'a {
+                            cells: &'a [Vec<F>],
+                        ) -> impl Fn(usize, usize, Rotation) -> Value<F> + 'a {
                             move |index, _, _| {
-=======
-                            cells: &'a [Vec<F>],
-                        ) -> impl Fn(usize) -> Value<F> + 'a {
-                            move |index| {
->>>>>>> 96b1196b
                                 let (column, at) = &queries[index];
                                 let resolved_row = (row + at.0) % n;
                                 Value::Real(cells[column.index()][resolved_row as usize])
@@ -628,15 +622,9 @@
                             n: i32,
                             row: i32,
                             queries: &'a [(Column<T>, Rotation)],
-<<<<<<< HEAD
-                            cells: &'a [Vec<F>],
-                        ) -> impl Fn(usize, usize, Rotation) -> F + 'a {
+                            cells: &'a [Vec<CellValue<F>>],
+                        ) -> impl Fn(usize, usize, Rotation) -> Value<F> + 'a {
                             move |index, _, _| {
-=======
-                            cells: &'a [Vec<CellValue<F>>],
-                        ) -> impl Fn(usize) -> Value<F> + 'a {
-                            move |index| {
->>>>>>> 96b1196b
                                 let (column, at) = &queries[index];
                                 let resolved_row = (row + at.0) % n;
                                 cells[column.index()][resolved_row as usize].into()
@@ -683,38 +671,10 @@
                 .iter()
                 .enumerate()
                 .flat_map(|(lookup_index, lookup)| {
-<<<<<<< HEAD
-                    (0..n).filter_map(move |input_row| {
-                        let load = |expression: &Expression<F>, row| {
-                            expression.evaluate(
-                                &|scalar| scalar,
-                                &|index, _, _| {
-                                    let query = self.cs.fixed_queries[index];
-                                    let column_index = query.0.index();
-                                    let rotation = query.1 .0;
-                                    cell_value(
-                                        self.fixed[column_index]
-                                            [(row as i32 + n + rotation) as usize % n as usize],
-                                    )
-                                },
-                                &|index, _, _| {
-                                    let query = self.cs.advice_queries[index];
-                                    let column_index = query.0.index();
-                                    let rotation = query.1 .0;
-                                    cell_value(
-                                        self.advice[column_index]
-                                            [(row as i32 + n + rotation) as usize % n as usize],
-                                    )
-                                },
-                                &|index, _, _| {
-                                    let query = self.cs.instance_queries[index];
-                                    let column_index = query.0.index();
-                                    let rotation = query.1 .0;
-=======
                     let load = |expression: &Expression<F>, row| {
                         expression.evaluate(
                             &|scalar| Value::Real(scalar),
-                            &|index| {
+                            &|index, _, _| {
                                 let query = self.cs.fixed_queries[index];
                                 let column_index = query.0.index();
                                 let rotation = query.1 .0;
@@ -722,7 +682,7 @@
                                     [(row as i32 + n + rotation) as usize % n as usize]
                                     .into()
                             },
-                            &|index| {
+                            &|index, _, _| {
                                 let query = self.cs.advice_queries[index];
                                 let column_index = query.0.index();
                                 let rotation = query.1 .0;
@@ -730,12 +690,11 @@
                                     [(row as i32 + n + rotation) as usize % n as usize]
                                     .into()
                             },
-                            &|index| {
+                            &|index, _, _| {
                                 let query = self.cs.instance_queries[index];
                                 let column_index = query.0.index();
                                 let rotation = query.1 .0;
                                 Value::Real(
->>>>>>> 96b1196b
                                     self.instance[column_index]
                                         [(row as i32 + n + rotation) as usize % n as usize],
                                 )
